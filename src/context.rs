// This Source Code Form is subject to the terms of the Mozilla Public
// License, v. 2.0. If a copy of the MPL was not distributed with this
// file, You can obtain one at http://mozilla.org/MPL/2.0/.

/*!
The main interface to MWA data.
 */
<<<<<<< HEAD
use chrono::{DateTime, Duration, FixedOffset};
use fitsio::*;
=======
>>>>>>> fb3fb73a
use std::collections::BTreeMap;
use std::fmt;
use std::path::*;

use chrono::{DateTime, FixedOffset};
use fitsio::*;

use crate::antenna::*;
use crate::coarse_channel::*;
use crate::convert::*;
use crate::fits_read::*;
use crate::gpubox::*;
use crate::misc::*;
use crate::rfinput::*;
use crate::timestep::*;
use crate::*;

/// Enum for all of the known variants of file format based on Correlator version
///
#[repr(C)]
#[derive(Debug, PartialEq, Clone, Copy)]
pub enum CorrelatorVersion {
    /// MWAX correlator (v2.0)
    V2,
    /// MWA correlator (v1.0), having data files with "gpubox" and batch numbers in their names.
    Legacy,
    /// MWA correlator (v1.0), having data files without any batch numbers.
    OldLegacy,
}

/// Implements fmt::Display for CorrelatorVersion struct
///
/// # Arguments
///
/// * `f` - A fmt::Formatter
///
///
/// # Returns
///
/// * `fmt::Result` - Result of this method
///
///
#[cfg_attr(tarpaulin, skip)]
impl fmt::Display for CorrelatorVersion {
    fn fmt(&self, f: &mut fmt::Formatter) -> fmt::Result {
        write!(
            f,
            "{}",
            match self {
                CorrelatorVersion::V2 => "v2 MWAX",
                CorrelatorVersion::Legacy => "v1 Legacy",
                CorrelatorVersion::OldLegacy => "v1 Legacy (no file indices)",
            }
        )
    }
}

/// `mwalib` observation context. This is used to transport data out of gpubox
/// files and display info on the observation.
///
/// The name is not following the rust convention of camel case, to make it look
/// more like a C library.
#[allow(non_camel_case_types)]
pub struct mwalibContext {
    // Instrument details
    // Lat
    pub mwa_latitude_radians: f64,
    // Long
    pub mwa_longitude_radians: f64,
    // altitude
    pub mwa_altitude_metres: f64,

    // "the velocity factor of electic fields in RG-6 like coax"
    pub coax_v_factor: f64,
    // Observation id
    pub obsid: u32,
    /// Scheduled start (gps time) of observation
    pub scheduled_start_gpstime_milliseconds: u64,
    /// Scheduled end (gps time) of observation
    pub scheduled_end_gpstime_milliseconds: u64,
    /// Scheduled start (UNIX time) of observation
    pub scheduled_start_unix_time_milliseconds: u64,
    /// Scheduled end (UNIX time) of observation
    pub scheduled_end_unix_time_milliseconds: u64,
    // Scheduled start (UTC) of observation
    pub scheduled_start_utc: DateTime<FixedOffset>,
    // Scheduled end (UTC) of observation
    pub scheduled_end_utc: DateTime<FixedOffset>,
    // Scheduled start (MJD) of observation
    pub scheduled_start_mjd: f64,
    // Scheduled end (MJD) of observation
    pub scheduled_end_mjd: f64,
    // Scheduled duration of observation
    pub scheduled_duration_milliseconds: u64,
    // RA tile pointing
    pub ra_tile_pointing_degrees: f64,
    // DEC tile pointing
    pub dec_tile_pointing_degrees: f64,
    // RA phase centre
    pub ra_phase_center_degrees: Option<f64>,
    // DEC phase centre
    pub dec_phase_center_degrees: Option<f64>,
    // AZIMUTH
    pub azimuth_degrees: f64,
    // ALTITUDE
    pub altitude_degrees: f64,
    // Altitude of Sun
    pub sun_altitude_degrees: f64,
    // Distance from pointing center to Sun
    pub sun_distance_degrees: f64,
    // Distance from pointing center to the Moon
    pub moon_distance_degrees: f64,
    // Distance from pointing center to Jupiter
    pub jupiter_distance_degrees: f64,
    // Local Sidereal Time
    pub lst_degrees: f64,
    // Hour Angle of pointing center
    pub hour_angle_string: String,
    // GRIDNAME
    pub grid_name: String,
    // GRIDNUM
    pub grid_number: i32,
    // CREATOR
    pub creator: String,
    // PROJECT
    pub project_id: String,
    // Observation name
    pub observation_name: String,
    // MWA observation mode
    pub mode: String,
    // RECVRS    // Array of receiver numbers (this tells us how many receivers too)
    pub receivers: Vec<usize>,
    // DELAYS    // Array of delays
    pub delays: Vec<usize>,
    // TODO: ATTEN_DB  // global analogue attenuation, in dB
    pub global_analogue_attenuation_db: f64,
    // TODO: QUACKTIM  // Seconds of bad data after observation starts
    pub quack_time_duration_milliseconds: u64,
    // TODO: GOODTIME  // OBSID+QUACKTIM as Unix timestamp (first good timestep)
    pub good_time_unix_milliseconds: u64,
    /// Version of the correlator format
    pub corr_version: CorrelatorVersion,
    /// The proper start of the observation (the time that is common to all
    /// provided gpubox files).
    pub start_unix_time_milliseconds: u64,
    /// `end_time_milliseconds` will reflect the start time of the *last* HDU it
    /// is derived from (i.e. `end_time_milliseconds` + integration time is the
    /// actual end time of the observation).
    pub end_unix_time_milliseconds: u64,
    /// Total duration of observation (based on gpubox files)
    pub duration_milliseconds: u64,
    /// Number of timesteps in the observation
    pub num_timesteps: usize,
    /// This is an array of all timesteps we have data for
    pub timesteps: Vec<mwalibTimeStep>,
    /// Total number of antennas (tiles) in the array
    pub num_antennas: usize,
    /// We also have just the antennas
    pub antennas: Vec<mwalibAntenna>,
    /// Number of baselines stored. This is autos plus cross correlations
    pub num_baselines: usize,
    /// Total number of rf_inputs (tiles * 2 pols X&Y)
    pub num_rf_inputs: usize,
    /// The Metafits defines an rf chain for antennas(tiles) * pol(X,Y)
    pub rf_inputs: Vec<mwalibRFInput>,
    /// Number of antenna pols. e.g. X and Y
    pub num_antenna_pols: usize,
    /// Number of polarisation combinations in the visibilities e.g. XX,XY,YX,YY == 4
    pub num_visibility_pols: usize,
    /// Number of coarse channels after we've validated the input gpubox files
    pub num_coarse_channels: usize,
    /// Vector of coarse channel structs
    pub coarse_channels: Vec<mwalibCoarseChannel>,
    /// Correlator mode dump time
    pub integration_time_milliseconds: u64,
    /// Correlator fine_channel_resolution
    pub fine_channel_width_hz: u32,
    /// Total bandwidth of observation (of the coarse channels we have)
    pub observation_bandwidth_hz: u32,
    /// Bandwidth of each coarse channel
    pub coarse_channel_width_hz: u32,
    /// Number of fine channels in each coarse channel
    pub num_fine_channels_per_coarse: usize,
    /// Filename of the metafits we were given
    pub metafits_filename: String,

    /// `gpubox_batches` *must* be sorted appropriately. See
    /// `gpubox::determine_gpubox_batches`. The order of the filenames
    /// corresponds directly to other gpubox-related objects
    /// (e.g. `gpubox_hdu_limits`). Structured:
    /// `gpubox_batches[batch][filename]`.
    pub gpubox_batches: Vec<GPUBoxBatch>,

    /// We assume as little as possible about the data layout in the gpubox
    /// files; here, a `BTreeMap` contains each unique UNIX time from every
    /// gpubox, which is associated with another `BTreeMap`, associating each
    /// gpubox number with a gpubox batch number and HDU index. The gpubox
    /// number, batch number and HDU index are everything needed to find the
    /// correct HDU out of all gpubox files.
    pub gpubox_time_map: BTreeMap<u64, BTreeMap<usize, (usize, usize)>>,

    /// The number of bytes taken up by a scan/timestep in each gpubox file.
    pub num_timestep_coarse_channel_bytes: usize,
    /// The number of floats in each gpubox HDU.
    pub num_timestep_coarse_channel_floats: usize,
    /// This is the number of gpubox files *per batch*.
    pub num_gpubox_files: usize,
    /// A conversion table to optimise reading of legacy MWA HDUs
    pub legacy_conversion_table: Vec<mwalibLegacyConversionBaseline>,
}

impl mwalibContext {
    /// From a path to a metafits file and paths to gpubox files, create an `mwalibContext`.
    ///
    /// The traits on the input parameters allow flexibility to input types.
    ///
    /// # Arguments
    ///
    /// * `metafits` - filename of metafits file as a path or string.
    ///
    /// * `gpuboxes` - slice of filenames of gpubox files as paths or strings.
    ///
    ///
    /// # Returns
    ///
    /// * Result containing a populated mwalibContext object if Ok.
    ///
    ///
    pub fn new<T: AsRef<Path> + AsRef<str> + ToString + fmt::Debug>(
        metafits: &T,
        gpuboxes: &[T],
    ) -> Result<Self, ErrorKind> {
        // Do the file stuff upfront.
        // Check that at least one gpubox file is
        // present.
        if gpuboxes.is_empty() {
            return Err(ErrorKind::Custom(
                "mwalibContext::new: gpubox / mwax fits files missing".to_string(),
            ));
        }

        // Pull out observation details. Save the metafits HDU for faster
        // accesses.
        let mut metafits_fptr =
            FitsFile::open(&metafits).with_context(|| format!("Failed to open {:?}", metafits))?;
        let metafits_hdu = metafits_fptr
            .hdu(0)
            .with_context(|| format!("Failed to open HDU 1 (primary hdu) for {:?}", metafits))?;

        let metafits_tile_table_hdu = metafits_fptr
            .hdu(1)
            .with_context(|| format!("Failed to open HDU 2 (tiledata table) for {:?}", metafits))?;

<<<<<<< HEAD
        // Populate obsid from the metafits
        let obsid = get_required_fits_key(&mut metafits_fptr, &metafits_hdu, "GPSTIME")
            .with_context(|| format!("Failed to read GPSTIME for {:?}", metafits))?;

        let (mut gpubox_batches, corr_version, num_gpubox_files) =
            determine_gpubox_batches(&gpuboxes)?;

        let (gpubox_time_map, hdu_size) =
            gpubox::create_time_map(&mut gpubox_batches, obsid, corr_version)?;
=======
        let (mut gpubox_batches, num_gpubox_files, corr_version, gpubox_time_map, hdu_size) =
            examine_gpubox_files(&gpuboxes)?;
>>>>>>> fb3fb73a

        // from MWA_Tools/CONV2UVFITS/convutils.h
        // Used to determine electrical lengths if EL_ not present in metafits for an rf_input
        let coax_v_factor: f64 = 1.204;

        let mwa_latitude_radians: f64 = dms_to_degrees(-26, 42, 11.94986).to_radians(); // -26d42m11.94986s
        let mwa_longitude_radians: f64 = dms_to_degrees(116, 40, 14.93485).to_radians(); // 116d40m14.93485s
        let mwa_altitude_metres: f64 = 377.827;

        // Populate our array of timesteps. We can unwrap here because the
        // `gpubox_time_map` can't be empty, as we assert that gpubox files must
        // be present at the start of this function.
        let timesteps = mwalibTimeStep::populate_timesteps(&gpubox_time_map).unwrap();
        let num_timesteps = timesteps.len();

        // Create a vector of rf_input structs from the metafits
        let num_rf_inputs =
            get_required_fits_key::<usize>(&mut metafits_fptr, &metafits_hdu, "NINPUTS")
                .with_context(|| format!("Failed to read NINPUTS for {:?}", metafits))?;

        // There are twice as many inputs as
        // there are antennas; halve that value.
        let num_antennas = num_rf_inputs / 2;

        // Create a vector of rf_input structs from the metafits
        let mut rf_inputs: Vec<mwalibRFInput> = mwalibRFInput::populate_rf_inputs(
            num_rf_inputs,
            &mut metafits_fptr,
            metafits_tile_table_hdu,
            coax_v_factor,
        )?;

        // Sort the rf_inputs back into the correct output order
        rf_inputs.sort_by_key(|k| k.subfile_order);

        // Now populate the antennas (note they need to be sorted by subfile_order)
        let antennas: Vec<mwalibAntenna> = mwalibAntenna::populate_antennas(&rf_inputs);

        // Always assume that MWA antennas have 2 pols, therefore the data has four polarisations. Would this ever
        // not be true?
        let num_antenna_pols = 2;
        let num_visibility_pols = num_antenna_pols * num_antenna_pols;

        // `num_baselines` is the number of cross-correlations + the number of
        // auto-correlations.
        let num_baselines = (num_antennas / 2) * (num_antennas + 1);

        let integration_time_milliseconds: u64 =
            (get_required_fits_key::<f64>(&mut metafits_fptr, &metafits_hdu, "INTTIME")
                .with_context(|| format!("Failed to read INTTIME for {:?}", metafits))?
                * 1000.) as u64;
        // observation bandwidth (read from metafits in MHz)
        let metafits_observation_bandwidth_hz =
            (get_required_fits_key::<f64>(&mut metafits_fptr, &metafits_hdu, "BANDWDTH")
                .with_context(|| format!("Failed to read BANDWDTH for {:?}", metafits))?
                * 1e6)
                .round() as _;
        // Populate coarse channels
        let (coarse_channels, num_coarse_channels, coarse_channel_width_hz) =
            coarse_channel::mwalibCoarseChannel::populate_coarse_channels(
                &mut metafits_fptr,
                corr_version,
                metafits_observation_bandwidth_hz,
                &gpubox_time_map,
            )?;
        let observation_bandwidth_hz = (num_coarse_channels as u32) * coarse_channel_width_hz;

        // Fine-channel resolution. The FINECHAN value in the metafits is in units
        // of kHz - make it Hz.
        let fine_channel_width_hz =
            (get_required_fits_key::<f64>(&mut metafits_fptr, &metafits_hdu, "FINECHAN")
                .with_context(|| format!("Failed to read FINECHAN for {:?}", metafits))?
                * 1000.)
                .round() as _;

        // Determine the number of fine channels per coarse channel.
        let num_fine_channels_per_coarse =
            (coarse_channel_width_hz / fine_channel_width_hz) as usize;

        // We have enough information to validate HDU matches metafits
        {
            let coarse_channel = coarse_channels[0].gpubox_number;
            let (batch_index, _) = gpubox_time_map[&timesteps[0].unix_time_ms][&coarse_channel];

<<<<<<< HEAD
            // We will check the first hdu of the first gpubox file
            let fptr = gpubox_batches[batch_index].gpubox_files[0]
                .fptr
                .as_mut()
                .unwrap();
=======
            let mut fptr = &mut gpubox_batches[batch_index].gpubox_files[0].fptr;
>>>>>>> fb3fb73a

            mwalibContext::validate_first_hdu(
                corr_version,
                num_fine_channels_per_coarse,
                num_baselines,
                num_visibility_pols,
                &mut fptr,
            )?;
        }

        // Populate the start and end times of the observation.
        // Start= start of first timestep
        // End  = start of last timestep + integration time
        let (start_unix_time_milliseconds, end_unix_time_milliseconds, duration_milliseconds) = {
            let o = determine_obs_times(&gpubox_time_map, integration_time_milliseconds)?;
            (o.start_millisec, o.end_millisec, o.duration_millisec)
        };

        // populate lots of useful metadata
        let scheduled_start_utc_string: String =
            get_required_fits_key(&mut metafits_fptr, &metafits_hdu, "DATE-OBS")
                .with_context(|| format!("Failed to read DATE-OBS for {:?}", metafits))?;

        let scheduled_start_utc_string_with_offset: String = scheduled_start_utc_string + "+00:00";

        let scheduled_start_utc =
            DateTime::parse_from_rfc3339(&scheduled_start_utc_string_with_offset)
                .expect("Unable to parse DATE-OBS into a date time");
        let scheduled_start_mjd: f64 =
            get_required_fits_key(&mut metafits_fptr, &metafits_hdu, "MJD")
                .with_context(|| format!("Failed to read MJD for {:?}", metafits))?;
        let scheduled_duration_milliseconds: u64 =
            get_required_fits_key::<u64>(&mut metafits_fptr, &metafits_hdu, "EXPOSURE")
                .with_context(|| format!("Failed to read EXPOSURE for {:?}", metafits))?
                * 1000;
        let scheduled_end_utc =
            scheduled_start_utc + Duration::milliseconds(scheduled_duration_milliseconds as i64);

        // To increment the mjd we need to fractional proportion of the day that the duration represents
        let scheduled_end_mjd =
            scheduled_start_mjd + (scheduled_duration_milliseconds as f64 / 1000. / 86400.);

        let scheduled_start_gpstime_milliseconds: u64 = obsid as u64 * 1000;
        let scheduled_end_gpstime_milliseconds: u64 =
            scheduled_start_gpstime_milliseconds + scheduled_duration_milliseconds;

        let quack_time_duration_milliseconds: u64 =
            (get_required_fits_key::<f64>(&mut metafits_fptr, &metafits_hdu, "QUACKTIM")
                .with_context(|| format!("Failed to read QUACKTIM for {:?}", metafits))?
                * 1000.)
                .round() as _;
        let good_time_unix_milliseconds: u64 =
            (get_required_fits_key::<f64>(&mut metafits_fptr, &metafits_hdu, "GOODTIME")
                .with_context(|| format!("Failed to read GOODTIME for {:?}", metafits))?
                * 1000.)
                .round() as _;

        let scheduled_start_unix_time_milliseconds: u64 =
            good_time_unix_milliseconds - quack_time_duration_milliseconds;
        let scheduled_end_unix_time_milliseconds: u64 =
            scheduled_start_unix_time_milliseconds + scheduled_duration_milliseconds;

        let ra_tile_pointing_degrees: f64 =
            get_required_fits_key(&mut metafits_fptr, &metafits_hdu, "RA")
                .with_context(|| format!("Failed to read RA for {:?}", metafits))?;
        let dec_tile_pointing_degrees: f64 =
            get_required_fits_key(&mut metafits_fptr, &metafits_hdu, "DEC")
                .with_context(|| format!("Failed to read DEC for {:?}", metafits))?;
        let ra_phase_center_degrees: Option<f64> =
            get_optional_fits_key(&mut metafits_fptr, &metafits_hdu, "RAPHASE")
                .with_context(|| format!("Failed to read RAPHASE for {:?}", metafits))?;
        let dec_phase_center_degrees: Option<f64> =
            get_optional_fits_key(&mut metafits_fptr, &metafits_hdu, "DECPHASE")
                .with_context(|| format!("Failed to read DECPHASE for {:?}", metafits))?;
        let azimuth_degrees: f64 =
            get_required_fits_key(&mut metafits_fptr, &metafits_hdu, "AZIMUTH")
                .with_context(|| format!("Failed to read AZIMUTH for {:?}", metafits))?;
        let altitude_degrees: f64 =
            get_required_fits_key(&mut metafits_fptr, &metafits_hdu, "ALTITUDE")
                .with_context(|| format!("Failed to read ALTITUDE for {:?}", metafits))?;
        let sun_altitude_degrees: f64 =
            get_required_fits_key(&mut metafits_fptr, &metafits_hdu, "SUN-ALT")
                .with_context(|| format!("Failed to read SUN-ALT for {:?}", metafits))?;
        let sun_distance_degrees: f64 =
            get_required_fits_key(&mut metafits_fptr, &metafits_hdu, "SUN-DIST")
                .with_context(|| format!("Failed to read SUN-DIST for {:?}", metafits))?;
        let moon_distance_degrees: f64 =
            get_required_fits_key(&mut metafits_fptr, &metafits_hdu, "MOONDIST")
                .with_context(|| format!("Failed to read MOONDIST for {:?}", metafits))?;
        let jupiter_distance_degrees: f64 =
            get_required_fits_key(&mut metafits_fptr, &metafits_hdu, "JUP-DIST")
                .with_context(|| format!("Failed to read JUP-DIST for {:?}", metafits))?;
        let lst_degrees: f64 = get_required_fits_key(&mut metafits_fptr, &metafits_hdu, "LST")
            .with_context(|| format!("Failed to read LST for {:?}", metafits))?;
        let hour_angle_string = get_required_fits_key(&mut metafits_fptr, &metafits_hdu, "HA")
            .with_context(|| format!("Failed to read HA for {:?}", metafits))?;
        let grid_name = get_required_fits_key(&mut metafits_fptr, &metafits_hdu, "GRIDNAME")
            .with_context(|| format!("Failed to read GRIDNAME for {:?}", metafits))?;
        let grid_number = get_required_fits_key(&mut metafits_fptr, &metafits_hdu, "GRIDNUM")
            .with_context(|| format!("Failed to read GRIDNUM for {:?}", metafits))?;
        let creator = get_required_fits_key(&mut metafits_fptr, &metafits_hdu, "CREATOR")
            .with_context(|| format!("Failed to read CREATOR for {:?}", metafits))?;
        let project_id = get_required_fits_key(&mut metafits_fptr, &metafits_hdu, "PROJECT")
            .with_context(|| format!("Failed to read PROJECT for {:?}", metafits))?;
        let observation_name = get_required_fits_key(&mut metafits_fptr, &metafits_hdu, "FILENAME")
            .with_context(|| format!("Failed to read FILENAME for {:?}", metafits))?;
        let mode = get_required_fits_key(&mut metafits_fptr, &metafits_hdu, "MODE")
            .with_context(|| format!("Failed to read MODE for {:?}", metafits))?;
        let receivers_string: String =
            get_required_fits_key(&mut metafits_fptr, &metafits_hdu, "RECVRS")
                .with_context(|| format!("Failed to read RECVRS for {:?}", metafits))?;

        let receivers: Vec<usize> = receivers_string
            .replace(&['\'', '&'][..], "")
            .split(',')
            .map(|s| s.parse().unwrap())
            .collect();

        let delays_string: String =
            get_required_fits_key(&mut metafits_fptr, &metafits_hdu, "DELAYS")
                .with_context(|| format!("Failed to read DELAYS for {:?}", metafits))?;

        let delays: Vec<usize> = delays_string
            .replace(&['\'', '&'][..], "")
            .split(',')
            .map(|s| s.parse().unwrap())
            .collect();

        let global_analogue_attenuation_db: f64 =
            get_required_fits_key(&mut metafits_fptr, &metafits_hdu, "ATTEN_DB")
                .with_context(|| format!("Failed to read ATTEN_DB for {:?}", metafits))?;
        // Prepare the conversion array to convert legacy correlator format into mwax format
        // or just leave it empty if we're in any other format
        let legacy_conversion_table: Vec<mwalibLegacyConversionBaseline> = if corr_version
            == CorrelatorVersion::OldLegacy
            || corr_version == CorrelatorVersion::Legacy
        {
            convert::generate_conversion_array(&mut rf_inputs)
        } else {
            Vec::new()
        };

        // Sort the rf_inputs back into the correct output order
        rf_inputs.sort_by_key(|k| k.subfile_order);

        Ok(mwalibContext {
            coax_v_factor,
            mwa_latitude_radians,
            mwa_longitude_radians,
            mwa_altitude_metres,
            corr_version,
            obsid,
            scheduled_start_unix_time_milliseconds,
            scheduled_end_unix_time_milliseconds,
            scheduled_start_gpstime_milliseconds,
            scheduled_end_gpstime_milliseconds,
            scheduled_start_utc,
            scheduled_end_utc,
            scheduled_start_mjd,
            scheduled_end_mjd,
            scheduled_duration_milliseconds,
            ra_tile_pointing_degrees,
            dec_tile_pointing_degrees,
            ra_phase_center_degrees,
            dec_phase_center_degrees,
            azimuth_degrees,
            altitude_degrees,
            sun_altitude_degrees,
            sun_distance_degrees,
            moon_distance_degrees,
            jupiter_distance_degrees,
            lst_degrees,
            hour_angle_string,
            receivers,
            delays,
            grid_name,
            grid_number,
            creator,
            project_id,
            observation_name,
            mode,
            global_analogue_attenuation_db,
            quack_time_duration_milliseconds,
            good_time_unix_milliseconds,
            start_unix_time_milliseconds,
            end_unix_time_milliseconds,
            duration_milliseconds,
            num_timesteps,
            timesteps,
            num_antennas,
            antennas,
            num_baselines,
            num_rf_inputs,
            rf_inputs,
            integration_time_milliseconds,
            num_antenna_pols,
            num_visibility_pols,
            num_fine_channels_per_coarse,
            num_coarse_channels,
            coarse_channels,
            coarse_channel_width_hz,
            fine_channel_width_hz,
            observation_bandwidth_hz,
            metafits_filename: metafits.to_string(),
            gpubox_batches,
            gpubox_time_map,
            num_gpubox_files,
            num_timestep_coarse_channel_bytes: hdu_size * 4,
            num_timestep_coarse_channel_floats: hdu_size,
            legacy_conversion_table,
        })
    }

    /// Validates the first HDU of a gpubox file against metafits metadata
    ///
    /// In this case we call `validate_hdu_axes()`
    ///
    /// # Arguments
    ///
    /// * `corr_version` - Correlator version of this gpubox file.
    ///
    /// * `metafits_fine_channels_per_coarse` - the number of fine chan per coarse as calculated using info from metafits.
    ///
    /// * `metafits_baselines` - the number of baselines as reported by the metafits file.
    ///
    /// * `visibility_pols` - the number of pols produced by the correlator (always 4 for MWA)
    ///
    /// * `gpubox_fptr` - FITSFile pointer to an MWA GPUbox file
    ///
    /// # Returns
    ///
    /// * Result containing `Ok` if it is valid, or a `CustomErrorKind` if not valid.
    ///
    ///
    pub fn validate_first_hdu(
        corr_version: CorrelatorVersion,
        metafits_fine_channels_per_coarse: usize,
        metafits_baselines: usize,
        visibility_pols: usize,
        gpubox_fptr: &mut fitsio::FitsFile,
    ) -> Result<(), ErrorKind> {
        // Get NAXIS1 and NAXIS2 from a gpubox file first image HDU
        let dimensions = get_hdu_image_size(gpubox_fptr)?;
        let naxis1 = dimensions[1];
        let naxis2 = dimensions[0];

        Self::validate_hdu_axes(
            corr_version,
            metafits_fine_channels_per_coarse,
            metafits_baselines,
            visibility_pols,
            naxis1,
            naxis2,
        )
    }

    /// Validates the first HDU of a gpubox file against metafits metadata
    ///
    /// In this case we check that NAXIS1 = the correct value and NAXIS2 = the correct value calculated from the metafits
    ///
    /// # Arguments
    ///
    /// * `corr_version` - Correlator version of this gpubox file.
    ///
    /// * `metafits_fine_channels_per_coarse` - the number of fine chan per coarse as calculated using info from metafits.
    ///
    /// * `metafits_baselines` - the number of baselines as reported by the metafits file.
    ///
    /// * `visibility_pols` - the number of pols produced by the correlator (always 4 for MWA)
    ///
    /// * `naxis1` - NAXIS1 keyword read from HDU1 of a Gpubox file
    ///
    /// * `naxis2` - NAXIS2 keyword read from HDU1 of a Gpubox file
    ///
    /// # Returns
    ///
    /// * Result containing `Ok` if it is valid, or a `CustomErrorKind` if not valid.
    ///
    ///
    pub fn validate_hdu_axes(
        corr_version: CorrelatorVersion,
        metafits_fine_channels_per_coarse: usize,
        metafits_baselines: usize,
        visibility_pols: usize,
        naxis1: usize,
        naxis2: usize,
    ) -> Result<(), ErrorKind> {
        // We have different values depending on the version of the correlator
        match corr_version {
            CorrelatorVersion::OldLegacy | CorrelatorVersion::Legacy => {
                // NAXIS1 = baselines * visibility_pols * 2
                // NAXIS2 = fine channels
                let calculated_naxis1: i32 = metafits_baselines as i32 * visibility_pols as i32 * 2;
                let calculated_naxis2: i32 = metafits_fine_channels_per_coarse as i32;

                if calculated_naxis1 != naxis1 as i32 {
                    return Err(ErrorKind::Custom(format!(
                    "NAXIS1 in first gpubox image HDU {} does not match expected value {} (metafits baselines [{}] * pols [{}] * 2 [r,i]). NAXIS2={}", 
                    naxis1, calculated_naxis1, metafits_baselines, visibility_pols, naxis2)));
                }
                if calculated_naxis2 != naxis2 as i32 {
                    return Err(ErrorKind::Custom(format!(
                    "NAXIS2 in first gpubox image HDU {} does not match expected value {} (metafits fine chans per coarse [{}])",
                    naxis2, calculated_naxis2, metafits_fine_channels_per_coarse
                )));
                }
            }
            CorrelatorVersion::V2 => {
                // NAXIS1 = fine channels * visibility pols * 2
                // NAXIS2 = baselines
                let calculated_naxis1: i32 =
                    metafits_fine_channels_per_coarse as i32 * visibility_pols as i32 * 2;
                let calculated_naxis2: i32 = metafits_baselines as i32;

                if calculated_naxis1 != naxis1 as i32 {
                    return Err(ErrorKind::Custom(format!(
                    "NAXIS1 in first gpubox image HDU {} does not match expected value {} (metafits fine chans per coarse [{}] * pols [{}] * 2 [r,i]. NAXIS2={})", 
                    naxis1, calculated_naxis1, metafits_fine_channels_per_coarse, visibility_pols, naxis2)));
                }
                if calculated_naxis2 != naxis2 as i32 {
                    return Err(ErrorKind::Custom(format!(
                    "NAXIS2 in first gpubox image HDU {} does not match expected value {} (metafits baselines [{}]", 
                    naxis2, calculated_naxis2, metafits_baselines)));
                }
            }
        }

        Ok(())
    }

    /// Read a single timestep for a single coarse channel
    /// The output visibilities are in order:
    /// [baseline][frequency][pol][r][i]
    ///
    /// # Arguments
    ///
    /// * `timestep_index` - index within the timestep array for the desired timestep. This corresponds
    ///                      to the element within mwalibContext.timesteps.
    ///
    /// * `coarse_channel_index` - index within the coarse_channel array for the desired coarse channel. This corresponds
    ///                      to the element within mwalibContext.coarse_channels.
    ///
    ///
    /// # Returns
    ///
    /// * A Result containing vector of 32 bit floats containing the data in [baseline][frequency][pol][r][i] order, if Ok.
    ///
    ///
    pub fn read_by_baseline(
        &mut self,
        timestep_index: usize,
        coarse_channel_index: usize,
    ) -> Result<Vec<f32>, fitsio::errors::Error> {
        // Output buffer for read in data
        let output_buffer: Vec<f32>;

        // Prepare temporary buffer, if we are reading legacy correlator files
        let mut temp_buffer = if self.corr_version == CorrelatorVersion::OldLegacy
            || self.corr_version == CorrelatorVersion::Legacy
        {
            vec![
                0.;
                self.num_fine_channels_per_coarse
                    * self.num_visibility_pols
                    * self.num_baselines
                    * 2
            ]
        } else {
            Vec::new()
        };

        // Lookup the coarse channel we need
        let coarse_channel = self.coarse_channels[coarse_channel_index].gpubox_number;
        let (batch_index, hdu_index) =
            self.gpubox_time_map[&self.timesteps[timestep_index].unix_time_ms][&coarse_channel];

        let mut fptr =
            &mut self.gpubox_batches[batch_index].gpubox_files[coarse_channel_index].fptr;
        let hdu = fptr.hdu(hdu_index)?;
        output_buffer = hdu.read_image(&mut fptr)?;
        // If legacy correlator, then convert the HDU into the correct output format
        if self.corr_version == CorrelatorVersion::OldLegacy
            || self.corr_version == CorrelatorVersion::Legacy
        {
            convert::convert_legacy_hdu_to_mwax_baseline_order(
                &self.legacy_conversion_table,
                &output_buffer,
                &mut temp_buffer,
                self.num_fine_channels_per_coarse,
            );

            Ok(temp_buffer)
        } else {
            Ok(output_buffer)
        }
    }

    /// Read a single timestep for a single coarse channel
    /// The output visibilities are in order:
    /// [frequency][baseline][pol][r][i]
    ///
    /// # Arguments
    ///
    /// * `timestep_index` - index within the timestep array for the desired timestep. This corresponds
    ///                      to the element within mwalibContext.timesteps.
    ///
    /// * `coarse_channel_index` - index within the coarse_channel array for the desired coarse channel. This corresponds
    ///                      to the element within mwalibContext.coarse_channels.
    ///
    ///
    /// # Returns
    ///
    /// * A Result containing vector of 32 bit floats containing the data in [frequency][baseline][pol][r][i] order, if Ok.
    ///
    ///
    pub fn read_by_frequency(
        &mut self,
        timestep_index: usize,
        coarse_channel_index: usize,
    ) -> Result<Vec<f32>, fitsio::errors::Error> {
        // Output buffer for read in data
        let output_buffer: Vec<f32>;

        // Prepare temporary buffer, if we are reading legacy correlator files
        let mut temp_buffer = vec![
            0.;
            self.num_fine_channels_per_coarse
                * self.num_visibility_pols
                * self.num_baselines
                * 2
        ];

        // Lookup the coarse channel we need
        let coarse_channel = self.coarse_channels[coarse_channel_index].gpubox_number;
        let (batch_index, hdu_index) =
            self.gpubox_time_map[&self.timesteps[timestep_index].unix_time_ms][&coarse_channel];

        let mut fptr =
            &mut self.gpubox_batches[batch_index].gpubox_files[coarse_channel_index].fptr;
        let hdu = fptr.hdu(hdu_index)?;
        output_buffer = hdu.read_image(&mut fptr)?;
        // If legacy correlator, then convert the HDU into the correct output format
        if self.corr_version == CorrelatorVersion::OldLegacy
            || self.corr_version == CorrelatorVersion::Legacy
        {
            convert::convert_legacy_hdu_to_mwax_frequency_order(
                &self.legacy_conversion_table,
                &output_buffer,
                &mut temp_buffer,
                self.num_fine_channels_per_coarse,
            );

            Ok(temp_buffer)
        } else {
            // Do conversion for mwax (it is in baseline order, we want it in freq order)
            convert::convert_mwax_hdu_to_frequency_order(
                &output_buffer,
                &mut temp_buffer,
                self.num_baselines,
                self.num_fine_channels_per_coarse,
                self.num_visibility_pols,
            );

            Ok(temp_buffer)
        }
    }
}

/// Implements fmt::Display for mwalibContext struct
///
/// # Arguments
///
/// * `f` - A fmt::Formatter
///
///
/// # Returns
///
/// * `fmt::Result` - Result of this method
///
///
#[cfg_attr(tarpaulin, skip)]
impl fmt::Display for mwalibContext {
    fn fmt(&self, f: &mut fmt::Formatter) -> fmt::Result {
        // `size` is the number of floats (self.gpubox_hdu_size) multiplied by 4
        // bytes per float, divided by 1024^2 to get MiB.
        let size = (self.num_timestep_coarse_channel_floats * 4) as f64 / (1024 * 1024) as f64;
        writeln!(
            f,
            r#"mwalibContext (
    Correlator version:       {},

    MWA latitude:             {} degrees,
    MWA longitude:            {} degrees
    MWA altitude:             {} m,

    obsid:                    {},

    Creator:                  {},
    Project ID:               {},
    Observation Name:         {},
    Receivers:                {:?},    
    Delays:                   {:?},
    Global attenuation:       {} dB,

    Scheduled start (UNIX)    {},
    Scheduled end (UNIX)      {}, 
    Scheduled start (GPS)     {},
    Scheduled end (GPS)       {}, 
    Scheduled start (utc)     {},
    Scheduled end (utc)       {},
    Scheduled start (MJD)     {},
    Scheduled end (MJD)       {},
    Scheduled duration        {} s,                
    Actual UNIX start time:   {},
    Actual UNIX end time:     {},
    Actual duration:          {} s,
    Quack time:               {} s,
    Good UNIX start time:     {},

    R.A. (tile_pointing):     {} degrees,
    Dec. (tile_pointing):     {} degrees,
    R.A. (phase center):      {:?} degrees,
    Dec. (phase center):      {:?} degrees,
    Azimuth:                  {} degrees,
    Altitude:                 {} degrees,
    Sun altitude:             {} degrees,
    Sun distance:             {} degrees,
    Moon distance:            {} degrees,
    Jupiter distance:         {} degrees,
    LST:                      {} degrees,
    Hour angle:               {} degrees,
    Grid name:                {},
    Grid number:              {},    
    
    num timesteps:            {},
    timesteps:                {:?},

    num antennas:             {},
    antennas:                 {:?},
    rf_inputs:                {:?},

    num baselines:            {},
    num auto-correlations:    {},
    num cross-correlations:   {},

    num antenna pols:         {},
    num visibility pols:      {},

    observation bandwidth:    {} MHz,
    num coarse channels,      {},
    coarse channels:          {:?},

    Correlator Mode:
    Mode:                     {},
    fine channel resolution:  {} kHz,
    integration time:         {:.2} s
    num fine channels/coarse: {},

    gpubox HDU size:          {} MiB,
    Memory usage per scan:    {} MiB,

    metafits filename:        {},
    gpubox batches:           {:#?},
)"#,
            self.corr_version,
            self.mwa_latitude_radians.to_degrees(),
            self.mwa_longitude_radians.to_degrees(),
            self.mwa_altitude_metres,
            self.obsid,
            self.creator,
            self.project_id,
            self.observation_name,
            self.receivers,
            self.delays,
            self.global_analogue_attenuation_db,
            self.scheduled_start_unix_time_milliseconds as f64 / 1e3,
            self.scheduled_end_unix_time_milliseconds as f64 / 1e3,
            self.scheduled_start_gpstime_milliseconds as f64 / 1e3,
            self.scheduled_end_gpstime_milliseconds as f64 / 1e3,
            self.scheduled_start_utc,
            self.scheduled_end_utc,
            self.scheduled_start_mjd,
            self.scheduled_end_mjd,
            self.scheduled_duration_milliseconds as f64 / 1e3,
            self.start_unix_time_milliseconds as f64 / 1e3,
            self.end_unix_time_milliseconds as f64 / 1e3,
            self.duration_milliseconds as f64 / 1e3,
            self.quack_time_duration_milliseconds as f64 / 1e3,
            self.good_time_unix_milliseconds as f64 / 1e3,
            self.ra_tile_pointing_degrees,
            self.dec_tile_pointing_degrees,
            self.ra_phase_center_degrees,
            self.dec_phase_center_degrees,
            self.azimuth_degrees,
            self.altitude_degrees,
            self.sun_altitude_degrees,
            self.sun_distance_degrees,
            self.moon_distance_degrees,
            self.jupiter_distance_degrees,
            self.lst_degrees,
            self.hour_angle_string,
            self.grid_name,
            self.grid_number,
            self.num_timesteps,
            self.timesteps,
            self.num_antennas,
            self.antennas,
            self.rf_inputs,
            self.num_baselines,
            self.num_antennas,
            self.num_baselines - self.num_antennas,
            self.num_antenna_pols,
            self.num_visibility_pols,
            self.observation_bandwidth_hz as f64 / 1e6,
            self.num_coarse_channels,
            self.coarse_channels,
            self.mode,
            self.fine_channel_width_hz as f64 / 1e3,
            self.integration_time_milliseconds as f64 / 1e3,
            self.num_fine_channels_per_coarse,
            size,
            size * self.num_gpubox_files as f64,
            self.metafits_filename,
            self.gpubox_batches,
        )
    }
}

#[cfg(test)]
mod tests {
    use super::*;
    use float_cmp::*;

    #[test]
    fn test_context_new_missing_gpubox_files() {
        let metafits_filename = "test_files/1101503312_1_timestep/1101503312.metafits";
        let metafits: String = String::from(metafits_filename);
        let gpuboxfiles: Vec<String> = Vec::new();

        // No gpubox files provided
        let context = mwalibContext::new(&metafits, &gpuboxfiles);

        assert!(context.is_err());
    }

    #[test]
    fn test_context_new_invalid_metafits() {
        let metafits_filename = "invalid.metafits";
        let metafits: String = String::from(metafits_filename);
        let filename =
            "test_files/1101503312_1_timestep/1101503312_20141201210818_gpubox01_00.fits";
        let gpuboxfiles: Vec<String> = vec![String::from(filename)];

        // No gpubox files provided
        let context = mwalibContext::new(&metafits, &gpuboxfiles);

        assert!(context.is_err());
    }

    #[test]
    #[allow(clippy::cognitive_complexity)]
    fn test_context_legacy_v1() {
        // Open the test mwax file
        let metafits_filename = "test_files/1101503312_1_timestep/1101503312.metafits";
        let filename =
            "test_files/1101503312_1_timestep/1101503312_20141201210818_gpubox01_00.fits";

        //
        // Read the observation using mwalib
        //
        // Open a context and load in a test metafits and gpubox file
        let metafits: String = String::from(metafits_filename);
        let gpuboxfiles: Vec<String> = vec![String::from(filename)];
        let context =
            mwalibContext::new(&metafits, &gpuboxfiles).expect("Failed to create mwalibContext");

        // Test the properties of the context object match what we expect
        // Correlator version:       v1 Legacy,
        assert_eq!(context.corr_version, CorrelatorVersion::Legacy);

        // MWA latitude:             -26.703319405555554 degrees,
        assert!(approx_eq!(
            f64,
            context.mwa_latitude_radians.to_degrees(),
            -26.703_319_405_555_554,
            F64Margin::default()
        ));
        // MWA longitude:            116.67081523611111 degrees
        assert!(approx_eq!(
            f64,
            context.mwa_longitude_radians.to_degrees(),
            116.670_815_236_111_11,
            F64Margin::default()
        ));
        // MWA altitude:             377.827 m,
        assert!(approx_eq!(
            f64,
            context.mwa_altitude_metres,
            377.827,
            F64Margin::default()
        ));

        // obsid:                    1101503312,
        assert_eq!(context.obsid, 1_101_503_312);

        // Creator:                  Randall,
        assert_eq!(context.creator, "Randall");

        // Project ID:               G0009,
        assert_eq!(context.project_id, "G0009");

        // Observation Name:         FDS_DEC-26.7_121,
        assert_eq!(context.observation_name, "FDS_DEC-26.7_121");

        // Receivers:                [1, 2, 3, 4, 5, 6, 7, 8, 9, 10, 11, 12, 13, 14, 15, 16],
        assert_eq!(context.receivers.len(), 16);
        assert_eq!(context.receivers[0], 1);
        assert_eq!(context.receivers[15], 16);

        // Delays:                   [0, 0, 0, 0, 0, 0, 0, 0, 0, 0, 0, 0, 0, 0, 0, 0],
        assert_eq!(context.delays.len(), 16);
        assert_eq!(context.delays[0], 0);
        assert_eq!(context.delays[15], 0);

        // Global attenuation:       1 dB,
        assert_eq!(context.global_analogue_attenuation_db as i16, 1);

        // Scheduled start (utc)     2014-12-01 21:08:16 +00:00,
        assert_eq!(
            context.scheduled_start_utc,
            DateTime::parse_from_rfc3339("2014-12-01T21:08:16+00:00").unwrap()
        );

        // Scheduled start (MJD)     56992.88074074074,
        assert!(approx_eq!(
            f64,
            context.scheduled_start_mjd,
            56_992.880_740_740_74,
            F64Margin::default()
        ));

        // Scheduled duration        112 s,
        assert_eq!(context.scheduled_duration_milliseconds, 112_000);

        // Actual UNIX start time:   1417468096,
        assert_eq!(context.start_unix_time_milliseconds, 1_417_468_096_000);

        // Actual UNIX end time:     1417468098,
        assert_eq!(context.end_unix_time_milliseconds, 1_417_468_098_000);

        // Actual duration:          2 s,
        assert_eq!(context.duration_milliseconds, 2000);

        // Quack time:               2 s,
        assert_eq!(context.quack_time_duration_milliseconds, 2000);

        // Good UNIX start time:     1417468098,
        assert_eq!(context.good_time_unix_milliseconds, 1_417_468_098_000);

        // R.A. (tile_pointing):     144.2107504850443 degrees,
        assert!(approx_eq!(
            f64,
            context.ra_tile_pointing_degrees,
            144.210_750_485_044_3,
            F64Margin::default()
        ));

        // Dec. (tile_pointing):     -26.63403125476213 degrees,
        assert!(approx_eq!(
            f64,
            context.dec_tile_pointing_degrees,
            -26.634_031_254_762_13,
            F64Margin::default()
        ));

        // R.A. (phase center):      None degrees,
        assert!(context.ra_phase_center_degrees.is_none());

        // Dec. (phase center):      None degrees,
        assert!(context.dec_phase_center_degrees.is_none());

        // Azimuth:                  0 degrees,
        assert!(approx_eq!(
            f64,
            context.azimuth_degrees,
            0.,
            F64Margin::default()
        ));

        // Altitude:                 90 degrees,
        assert!(approx_eq!(
            f64,
            context.altitude_degrees,
            90.,
            F64Margin::default()
        ));

        // Sun altitude:             -1.53222775573148 degrees,
        assert!(approx_eq!(
            f64,
            context.sun_altitude_degrees,
            -1.532_227_755_731_48,
            F64Margin::default()
        ));

        // Sun distance:             91.5322277557315 degrees,
        assert!(approx_eq!(
            f64,
            context.sun_distance_degrees,
            91.532_227_755_731_5,
            F64Margin::default()
        ));

        // Moon distance:            131.880015235607 degrees,
        assert!(approx_eq!(
            f64,
            context.moon_distance_degrees,
            131.880_015_235_607,
            F64Margin::default()
        ));

        // Jupiter distance:         41.401684338269 degrees,
        assert!(approx_eq!(
            f64,
            context.jupiter_distance_degrees,
            41.401_684_338_269,
            F64Margin::default()
        ));

        // LST:                      144.381251875516 degrees,
        assert!(approx_eq!(
            f64,
            context.lst_degrees,
            144.381_251_875_516,
            F64Margin::default()
        ));

        // Hour angle:               -00:00:00.00 degrees,
        // Grid name:                sweet,
        assert_eq!(context.grid_name, "sweet");

        // Grid number:              0,
        assert_eq!(context.grid_number, 0);

        // num timesteps:            1,
        assert_eq!(context.num_timesteps, 1);

        // timesteps:                [unix=1417468096.000],
        assert_eq!(context.timesteps[0].unix_time_ms, 1_417_468_096_000);

        // num antennas:             128,
        assert_eq!(context.num_antennas, 128);

        // antennas:                 [Tile011, Tile012, ... Tile167, Tile168],
        assert_eq!(context.antennas[0].tile_name, "Tile011");
        assert_eq!(context.antennas[127].tile_name, "Tile168");

        // rf_inputs:                [Tile011X, Tile011Y, ... Tile168X, Tile168Y],
        assert_eq!(context.num_rf_inputs, 256);
        assert_eq!(context.rf_inputs[0].pol, "X");
        assert_eq!(context.rf_inputs[0].tile_name, "Tile011");
        assert_eq!(context.rf_inputs[255].pol, "Y");
        assert_eq!(context.rf_inputs[255].tile_name, "Tile168");

        // num baselines:            8256,
        assert_eq!(context.num_baselines, 8256);

        // num antenna pols:         2,
        assert_eq!(context.num_antenna_pols, 2);

        // num visibility pols:      4,
        assert_eq!(context.num_visibility_pols, 4);

        // observation bandwidth:    1.28 MHz,
        assert_eq!(context.observation_bandwidth_hz, 1_280_000);

        // num coarse channels,      1,
        assert_eq!(context.num_coarse_channels, 1);

        // coarse channels:          [gpu=1 corr=0 rec=109 @ 139.520 MHz],
        assert_eq!(context.coarse_channels[0].gpubox_number, 1);
        assert_eq!(context.coarse_channels[0].receiver_channel_number, 109);
        assert_eq!(context.coarse_channels[0].channel_centre_hz, 139_520_000);

        // Correlator Mode:
        // Mode:                     HW_LFILES,
        assert_eq!(context.mode, "HW_LFILES");

        // fine channel resolution:  10 kHz,
        assert_eq!(context.fine_channel_width_hz, 10_000);

        // integration time:         2.00 s
        assert_eq!(context.integration_time_milliseconds, 2000);

        // num fine channels/coarse: 128,
        assert_eq!(context.num_fine_channels_per_coarse, 128);

        // gpubox HDU size:          32.25 MiB,
        // Memory usage per scan:    32.25 MiB,

        // metafits filename:        ../test_files/1101503312_1_timestep/1101503312.metafits,
        // gpubox batches:           [
        // batch_number=0 gpubox_files=[filename=../test_files/1101503312_1_timestep/1101503312_20141201210818_gpubox01_00.fits channelidentifier=1]
    }

    #[test]
    fn test_mwax_read() {
        // Open the test mwax file
        // a) directly using Fits  (data will be ordered [baseline][freq][pol][r][i])
        // b) using mwalib (by baseline) (data will be ordered the same as the raw fits file)
        // c) using mwalib (by frequency) (data will be ordered [freq][baseline][pol][r][i])
        // Then check b) is the same as a) and
        // that c) is the same size and sum as a) and b)
        let mwax_metafits_filename = "test_files/1244973688_1_timestep/1244973688.metafits";
        let mwax_filename =
            "test_files/1244973688_1_timestep/1244973688_20190619100110_ch114_000.fits";

        //
        // Read the mwax file using FITS
        //
        let mut fptr = FitsFile::open(&mwax_filename).unwrap();
        let fits_hdu = fptr.hdu(1).unwrap();

        // Read data from fits hdu into vector
        let fits_hdu_data: Vec<f32> = fits_hdu.read_image(&mut fptr).unwrap();

        //
        // Read the mwax file by frequency using mwalib
        //
        // Open a context and load in a test metafits and gpubox file
        let metafits: String = String::from(mwax_metafits_filename);
        let gpuboxfiles: Vec<String> = vec![String::from(mwax_filename)];
        let mut context =
            mwalibContext::new(&metafits, &gpuboxfiles).expect("Failed to create mwalibContext");

        // Read and convert first HDU by baseline
        let mwalib_hdu_data_by_bl: Vec<f32> = context.read_by_baseline(0, 0).expect("Error!");

        // Read and convert first HDU by frequency
        let mwalib_hdu_data_by_freq: Vec<f32> = context.read_by_frequency(0, 0).expect("Error!");

        // First assert that the data vectors are the same size
        assert_eq!(fits_hdu_data.len(), mwalib_hdu_data_by_bl.len());
        assert_eq!(fits_hdu_data.len(), mwalib_hdu_data_by_freq.len());

        // Check all 3 sum to the same value
        let sum_fits: f64 = fits_hdu_data.iter().fold(0., |sum, x| sum + *x as f64);
        let sum_freq: f64 = mwalib_hdu_data_by_freq
            .iter()
            .fold(0., |sum, x| sum + *x as f64);
        let sum_bl: f64 = mwalib_hdu_data_by_bl
            .iter()
            .fold(0., |sum, x| sum + *x as f64);

        // Check sums match
        assert_eq!(
            approx_eq!(f64, sum_fits, sum_freq, F64Margin::default()),
            approx_eq!(f64, sum_fits, sum_bl, F64Margin::default())
        );

        // Check this block of floats matches
        assert_eq!(fits_hdu_data, mwalib_hdu_data_by_bl);
    }

    #[test]
    fn test_validate_first_hdu() {
        // Open the test mwax file
        let metafits_filename = "test_files/1101503312_1_timestep/1101503312.metafits";
        let filename =
            "test_files/1101503312_1_timestep/1101503312_20141201210818_gpubox01_00.fits";

        //
        // Read the observation using mwalib
        //
        // Open a context and load in a test metafits and gpubox file
        let metafits: String = String::from(metafits_filename);
        let gpuboxfiles: Vec<String> = vec![String::from(filename)];
        let mut context =
            mwalibContext::new(&metafits, &gpuboxfiles).expect("Failed to create mwalibContext");

        let coarse_channel = context.coarse_channels[0].gpubox_number;
        let (batch_index, _) =
            context.gpubox_time_map[&context.timesteps[0].unix_time_ms][&coarse_channel];

        let mut fptr = &mut context.gpubox_batches[batch_index].gpubox_files[0].fptr;

        let result_valid = mwalibContext::validate_first_hdu(
            context.corr_version,
            context.num_fine_channels_per_coarse,
            context.num_baselines,
            context.num_visibility_pols,
            &mut fptr,
        );

        let result_invalid1 = mwalibContext::validate_first_hdu(
            context.corr_version,
            context.num_fine_channels_per_coarse + 1,
            context.num_baselines,
            context.num_visibility_pols,
            &mut fptr,
        );

        let result_invalid2 = mwalibContext::validate_first_hdu(
            context.corr_version,
            context.num_fine_channels_per_coarse,
            context.num_baselines + 1,
            context.num_visibility_pols,
            &mut fptr,
        );

        let result_invalid3 = mwalibContext::validate_first_hdu(
            context.corr_version,
            context.num_fine_channels_per_coarse,
            context.num_baselines,
            context.num_visibility_pols + 1,
            &mut fptr,
        );

        // This is valid
        assert!(result_valid.is_ok());

        assert!(result_invalid1.is_err());

        assert!(result_invalid2.is_err());

        assert!(result_invalid3.is_err());
    }
}<|MERGE_RESOLUTION|>--- conflicted
+++ resolved
@@ -5,17 +5,11 @@
 /*!
 The main interface to MWA data.
  */
-<<<<<<< HEAD
 use chrono::{DateTime, Duration, FixedOffset};
 use fitsio::*;
-=======
->>>>>>> fb3fb73a
 use std::collections::BTreeMap;
 use std::fmt;
 use std::path::*;
-
-use chrono::{DateTime, FixedOffset};
-use fitsio::*;
 
 use crate::antenna::*;
 use crate::coarse_channel::*;
@@ -263,20 +257,11 @@
             .hdu(1)
             .with_context(|| format!("Failed to open HDU 2 (tiledata table) for {:?}", metafits))?;
 
-<<<<<<< HEAD
         // Populate obsid from the metafits
         let obsid = get_required_fits_key(&mut metafits_fptr, &metafits_hdu, "GPSTIME")
             .with_context(|| format!("Failed to read GPSTIME for {:?}", metafits))?;
-
-        let (mut gpubox_batches, corr_version, num_gpubox_files) =
-            determine_gpubox_batches(&gpuboxes)?;
-
-        let (gpubox_time_map, hdu_size) =
-            gpubox::create_time_map(&mut gpubox_batches, obsid, corr_version)?;
-=======
         let (mut gpubox_batches, num_gpubox_files, corr_version, gpubox_time_map, hdu_size) =
             examine_gpubox_files(&gpuboxes)?;
->>>>>>> fb3fb73a
 
         // from MWA_Tools/CONV2UVFITS/convutils.h
         // Used to determine electrical lengths if EL_ not present in metafits for an rf_input
@@ -361,15 +346,7 @@
             let coarse_channel = coarse_channels[0].gpubox_number;
             let (batch_index, _) = gpubox_time_map[&timesteps[0].unix_time_ms][&coarse_channel];
 
-<<<<<<< HEAD
-            // We will check the first hdu of the first gpubox file
-            let fptr = gpubox_batches[batch_index].gpubox_files[0]
-                .fptr
-                .as_mut()
-                .unwrap();
-=======
             let mut fptr = &mut gpubox_batches[batch_index].gpubox_files[0].fptr;
->>>>>>> fb3fb73a
 
             mwalibContext::validate_first_hdu(
                 corr_version,
